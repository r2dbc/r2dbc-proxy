--- conflicted
+++ resolved
@@ -40,16 +40,11 @@
         <project.build.sourceEncoding>UTF-8</project.build.sourceEncoding>
         <project.reporting.outputEncoding>UTF-8</project.reporting.outputEncoding>
         <r2dbc-spi.version>1.0.0.RELEASE</r2dbc-spi.version>
-<<<<<<< HEAD
         <reactor.version>2022.0.0</reactor.version>
         <spring-boot.version>2.7.5</spring-boot.version>
         <mockito.version>4.8.1</mockito.version>
-=======
-        <reactor.version>2020.0.18</reactor.version>
         <micrometer-bom.version>1.10.0</micrometer-bom.version>
         <micrometer-tracing-bom.version>1.0.0</micrometer-tracing-bom.version>
-        <spring-boot.version>2.6.7</spring-boot.version>
-        <mockito.version>4.0.0</mockito.version>
 
         <!-- For micrometer-docs-generator  -->
         <!--        <micrometer-docs-generator.version>1.0.0</micrometer-docs-generator.version>-->
@@ -57,7 +52,6 @@
         <micrometer-docs-generator.inputPath>${basedir}/src/main/java/io/r2dbc/proxy/observation/</micrometer-docs-generator.inputPath>
         <micrometer-docs-generator.inclusionPattern>.*</micrometer-docs-generator.inclusionPattern>
         <micrometer-docs-generator.outputPath>${basedir}/target/observation-docs/</micrometer-docs-generator.outputPath>
->>>>>>> aef9e2bc
     </properties>
 
     <licenses>
