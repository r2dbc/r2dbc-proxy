--- conflicted
+++ resolved
@@ -90,11 +90,7 @@
             if (isIndexBinding) {
                 binding = new Bindings.IndexBinding((int) args[0], boundValue);
             } else {
-<<<<<<< HEAD
-                binding = new Bindings.IdentifierBinding(args[0], boundValue);
-=======
-                bindings.addNamedBinding((String) args[0], boundValue);
->>>>>>> b062229f
+                binding = new Bindings.NamedBinding((String) args[0], boundValue);
             }
 
             // when converter decides to perform original binding behavior, this lambda will be called.
@@ -114,7 +110,7 @@
                 if (isIndexBinding) {
                     bindings.addIndexBinding((Bindings.IndexBinding) binding);
                 } else {
-                    bindings.addIdentifierBinding((Bindings.IdentifierBinding) binding);
+                    bindings.addNamedBinding((Bindings.NamedBinding) binding);
                 }
 
                 return (Statement) proxy;
